[![Streamlit](https://static.streamlit.io/badges/streamlit_badge_red.svg)](https://chat-with-pdfs-using-llms-kedxembo5i.streamlit.app/)

### **TLDR**

Simple PDF chatbot using LangChain, OpenAI, FAISS and Streamlit.

### **Sample User Interface**

!['Sample GUI'](images/Interface_v020723.png)

### **Resources**

<<<<<<< HEAD
- Adapted from Alejandro AO's PDF Chatbot [tutorial](https://www.youtube.com/watch?v=dXxQ0LR-3Hg). The *Instructor Embeddings* version, while free, was too heavy to run on Streamlit's community cloud so we opted for OpenAI's **paid** embeddings instead.
=======
- Credit goes to Alejandro AO's [tutorial](https://www.youtube.com/watch?v=dXxQ0LR-3Hg) on using LangChain, OpenAI's API and FAISS vector store. 
- Repo: https://github.com/alejandro-ao/ask-multiple-pdfs/tree/main
>>>>>>> 7be96375
<|MERGE_RESOLUTION|>--- conflicted
+++ resolved
@@ -10,9 +10,5 @@
 
 ### **Resources**
 
-<<<<<<< HEAD
-- Adapted from Alejandro AO's PDF Chatbot [tutorial](https://www.youtube.com/watch?v=dXxQ0LR-3Hg). The *Instructor Embeddings* version, while free, was too heavy to run on Streamlit's community cloud so we opted for OpenAI's **paid** embeddings instead.
-=======
-- Credit goes to Alejandro AO's [tutorial](https://www.youtube.com/watch?v=dXxQ0LR-3Hg) on using LangChain, OpenAI's API and FAISS vector store. 
-- Repo: https://github.com/alejandro-ao/ask-multiple-pdfs/tree/main
->>>>>>> 7be96375
+- Adapted from Alejandro AO's PDF Chatbot [tutorial](https://www.youtube.com/watch?v=dXxQ0LR-3Hg). His GitHub repo can be found [here](https://github.com/alejandro-ao/ask-multiple-pdfs/tree/main). The *Instructor Embeddings* version, while free, was too heavy to run on Streamlit's community cloud so we opted for OpenAI's **paid** embeddings instead.
+- https://docs.streamlit.io/library/api-reference/chat/st.chat_message